\documentclass[../presentation.tex]{subfiles} % Parent file
\graphicspath{{\subfix{../images/}}} % Images path

\usetikzlibrary{positioning,3d}

\begin{document}

\section{Classification}

\begin{frame}

    \frametitle{AlexNet}
    \begin{tikzpicture}[scale=0.6, 3d view={120}{20}]

        % Input layer (128x128x3)
        \draw[fill=cyan] (0, 0, 0) -- (0, 0, 4) -- (0, 5, 4) -- (0, 5, 0) -- cycle;
        \node[up right, rotate=43] at (0, 0, 7) {\scriptsize Input 128x128x3};

        % Convolutional layer 1 (kernel 9x9, 96 channels, stride 4)
        \draw[fill=orange] (1.3, 0, 0) -- (1.3, 0, 3) -- (1.3, 3, 3) -- (1.3, 3, 0) -- cycle;
        \draw[fill=orange] (1.3, 0, 0) -- (1.3, 0, 3) -- (1.6, 0, 3) -- (1.6, 0, 0) -- cycle;
        \draw[fill=orange] (1.3, 3, 0) -- (1.3, 3, 3) -- (1.6, 3, 3) -- (1.6, 3, 0) -- cycle;
        \draw[fill=orange] (1.6, 0, 0) -- (1.6, 0, 3) -- (1.6, 3, 3) -- (1.6, 3, 0) -- cycle;
        \draw[fill=orange] (1.3, 0, 3) -- (1.3, 3, 3) -- (1.6, 3, 3) -- (1.6, 0, 3) -- cycle;
        \node[up right, rotate=43] at (1.3, 0, 7) {\scriptsize Conv 9x9, stride 4};
        \node[up right, rotate=70] at (0.9, 3, -3) {\scriptsize 96 channels};

        % Batch normalization
        %\coordinate (A) at (2, 0, 0);
        %\node[up right, rotate=43] at (2, 0, 7) {\scriptsize Batch Normalization};

        % Max pooling
        \coordinate (A) at (2.2, 0, 0);
        \coordinate (B) at (2.2, 0, 3);
        \draw[blue] (A) -- (B) -- cycle;
        \node[up right, rotate=43] at (2.2, 0, 7) {\scriptsize Max pooling};

        % Convolutional layer 2 (kernel 5x5, 256 channels, stride 1)
        \draw[fill=orange] (3.1, 0, 0) -- (3.1, 0, 2.5) -- (3.1, 2, 2.5) -- (3.1, 2, 0) -- cycle;
        \draw[fill=orange] (3.1, 0, 0) -- (3.1, 0, 2.5) -- (3.8, 0, 2.5) -- (3.8, 0, 0) -- cycle;
        \draw[fill=orange] (3.1, 2, 0) -- (3.1, 2, 2.5) -- (3.8, 2, 2.5) -- (3.8, 2, 0) -- cycle;
        \draw[fill=orange] (3.8, 0, 0) -- (3.8, 0, 2.5) -- (3.8, 2, 2.5) -- (3.8, 2, 0) -- cycle;
        \draw[fill=orange] (3.1, 0, 2.5) -- (3.1, 2, 2.5) -- (3.8, 2, 2.5) -- (3.8, 0, 2.5) -- cycle;
        \node[up right, rotate=43] at (3.1, 0, 7) {\scriptsize Conv 5x5, stride 1};
        \node[up right, rotate=70] at (3, 2.3, -3) {\scriptsize 256 channels};

        % Batch normalization
        %\coordinate (A) at (4.4, 0, 0);
        %\coordinate (B) at (4.4, 0, 2.5);
        %\draw[red, dashed] (A) -- (B) -- cycle;
        %\node[up right, rotate=43] at (4.4, 0, 7) %{\scriptsize Batch Normalization};

        % Max pooling
        \coordinate (A) at (4.4, 0, 0);
        \coordinate (B) at (4.4, 0, 2.5);
        \draw[blue] (A) -- (B) -- cycle;
        \node[up right, rotate=43] at (4.4, 0, 7) {\scriptsize Max pooling};

        % Convolutional layer 3 (kernel 3x3, 384 channels, stride 1)
        \draw[fill=orange] (5.2, 0, 0) -- (5.2, 0, 2) -- (5.2, 1, 2) -- (5.2, 1, 0) -- cycle;
        \draw[fill=orange] (5.2, 0, 0) -- (5.2, 0, 2) -- (6.3, 0, 2) -- (6.3, 0, 0) -- cycle;
        \draw[fill=orange] (5.2, 1, 0) -- (5.2, 1, 2) -- (6.3, 1, 2) -- (6.3, 1, 0) -- cycle;
        \draw[fill=orange] (6.3, 0, 0) -- (6.3, 0, 2) -- (6.3, 1, 2) -- (6.3, 1, 0) -- cycle;
        \draw[fill=orange] (5.2, 0, 2) -- (5.2, 1, 2) -- (6.3, 1, 2) -- (6.3, 0, 2) -- cycle;
        \node[up right, rotate=43] at (6, 0, 7) {\scriptsize Conv 3x3, stride 1};
        \node[up right, rotate=70] at (5, 1.2, -3) {\scriptsize 384 channels};

        % Convolutional layer 4 (kernel 3x3, 384 channels, stride 1)
        \draw[fill=orange] (7, 0, 0) -- (7, 0, 2) -- (7, 1, 2) -- (7, 1, 0) -- cycle;
        \draw[fill=orange] (7, 0, 0) -- (7, 0, 2) -- (8.1, 0, 2) -- (8.1, 0, 0) -- cycle;
        \draw[fill=orange] (7, 1, 0) -- (7, 1, 2) -- (8.1, 1, 2) -- (8.1, 1, 0) -- cycle;
        \draw[fill=orange] (8.1, 0, 0) -- (8.1, 0, 2) -- (8.1, 1, 2) -- (8.1, 1, 0) -- cycle;
        \draw[fill=orange] (7, 0, 2) -- (7, 1, 2) -- (8.1, 1, 2) -- (8.1, 0, 2) -- cycle;
        \node[up right, rotate=43] at (7.6, 0, 7) {\scriptsize Conv 3x3, stride 1};
        \node[up right, rotate=70] at (6.5, 1.2, -3) {\scriptsize 384 channels};

        % Batch normalization
        %\coordinate (A) at (7.2, 0, 0);
        %\coordinate (B) at (7.2, 0, 2);
        %\draw[red, dashed] (A) -- (B) -- cycle;
        %\node[up right, rotate=43] at (7.2, 0, 7) %{\scriptsize Batch Normalization};

        % Convolutional layer 5 (kernel 3x3, 256 channels, stride 1)
        \draw[fill=orange] (8.9, 0, 0) -- (8.9, 0, 2) -- (8.9, 1, 2) -- (8.9, 1, 0) -- cycle;
        \draw[fill=orange] (8.9, 0, 0) -- (8.9, 0, 2) -- (9.6, 0, 2) -- (9.6, 0, 0) -- cycle;
        \draw[fill=orange] (8.9, 1, 0) -- (8.9, 1, 2) -- (9.6, 1, 2) -- (9.6, 1, 0) -- cycle;
        \draw[fill=orange] (9.6, 0, 0) -- (9.6, 0, 2) -- (9.6, 1, 2) -- (9.6, 1, 0) -- cycle;
        \draw[fill=orange] (8.9, 0, 2) -- (8.9, 1, 2) -- (9.6, 1, 2) -- (9.6, 0, 2) -- cycle;
        \node[up right, rotate=43] at (9.1, 0, 7) {\scriptsize Conv 3x3, stride 1};
        \node[up right, rotate=70] at (8.7, 1.4, -3) {\scriptsize 256 channels};

        % Batch normalization
        %\coordinate (A) at (9.1, 0, 0);
        %\coordinate (B) at (9.1, 0, 2);
        %\draw[red, dashed] (A) -- (B) -- cycle;
        %\node[up right, rotate=43] at (9.1, 0, 7) %{\scriptsize Batch Normalization};

        % Max pooling
        \coordinate (A) at (10, 0, 0);
        \coordinate (B) at (10, 0, 2);
        \draw[blue] (A) -- (B) -- cycle;
        \node[up right, rotate=43] at (10, 0, 7) {\scriptsize Max pooling};

        % Fully connected layer 1 (1024 -> 512 features)
        \draw[fill=green] (10.7, -0.3, 0) -- (11.0, -0.3, 0) -- (11.0, 5, 0) -- (10.7, 5, 0) -- cycle;
        \node[up right, rotate=43] at (11, 0, 7) {\scriptsize Fully connected 1024 -> 512};

        % Fully connected layer 2 (512 -> 512 features)
        \draw[fill=green] (11.8, -0.3, 0) -- (11.5, -0.3, 0) -- (11.5, 4, 0) -- (11.8, 4, 0) -- cycle;
        \node[up right, rotate=43] at (11.6, -0.5, 5) {\scriptsize Fully connected 512 -> 512};

        % Dropout
        %\coordinate (A) at (11.1, -0.3, 0);
        %\coordinate (B) at (11.1, 5, 0);
        %\draw[yellow, dashed] (A) -- (B) -- cycle;
        %\node[up right, rotate=43] at (11.5, 0, 5) %{\scriptsize Dropout};

        % Fully connected layer 3 (512 -> 128 features)
        \draw[fill=green] (12.4, -0.3, 0) -- (12.7, -0.3, 0) -- (12.7, 3.5, 0) -- (12.4, 3.5, 0) -- cycle;
        \node[up right, rotate=43] at (13, 0, 7) {\scriptsize Fully connected 512 -> 128};

        % Dropout
        %\coordinate (A) at (12.5, -0.3, 0);
        %\coordinate (B) at (12.5, 3.5, 0);
        %\draw[yellow, dashed] (A) -- (B) -- cycle;
        %\node[up right, rotate=43] at (12.9, 0, 5) %{\scriptsize Dropout};

        % Output layer (128 features -> 4 classes)
        \draw[fill=blue] (13.2, -0.3, 0) -- (13.5, -0.3, 0) -- (13.5, 2, 0) -- (13.2, 2, 0) -- cycle;
        \node[up right, rotate=43] at (13.9, 0, 5) {\scriptsize Output 128 -> 4};
        
        \end{tikzpicture}

        Number of parameters: $4589316$\\
<<<<<<< HEAD
        % Dropout rate: $0.4$
=======
>>>>>>> 44ee855a
    
\end{frame}

\begin{frame}

    \frametitle{VGG}
    
    \begin{center}
        \hspace*{-0.7cm}
        \includegraphics[width=1.1\textwidth]{vgg_arc.png}
    \end{center}
    
    Number of parameters: $65070916$\\
    Dropout rate: $0.5$
\end{frame}

\begin{frame}
    \frametitle{Setup Differences}
    \hspace*{-0.7cm}
    \begin{tabular}{|c|c|c|c|c|}
        \hline
        \textbf{Model} & \textbf{Data augmentation} &\textbf{LR Scheduler} & \textbf{Activation} & \textbf{L2 reg.} \\
        \hline
        CustomCNN & Yes & Yes & $Mish$ & Yes \\
        AlexNet & No & Yes & $ReLU$ & Yes \\
        VGG16 & No & No & $ReLU$ & No \\
        VIT & Yes & Yes & $Mish$ & Yes \\
        \hline
    \end{tabular}\\
    \vspace{0.5cm}
    \begin{cbox}
        \begin{itemize}
            \item All the other hyperparameters and settings are the same for all models(batch size, optimizer, epochs, etc)
            \item Note that the \textbf{CustomCNN} is the one with less parameters ($3,001,156$) while \textbf{VGG16} is the one with more parameters($65,070,916$)
            \item \textbf{VGG16} is also the one with the highest dropout rate ($0.5$)
        \end{itemize}
    \end{cbox}
\end{frame}

\begin{frame}
    \frametitle{Performance Assessment}
    \begin{itemize}
        \item \textbf{Loss function}: Cross-entropy loss $L(y, \hat{y}) = -\sum_{i} y_i \log(\hat{y}_i)$
        \item \textbf{Accuracy}: Number of correct predictions divided by the total number of predictions
        \item \textbf{Confidence}: Given by the Softmax function applied to the net output $S(x_i) = \frac{e^{x_i}}{\sum_{j} e^{x_j}}$
    \end{itemize}

\end{frame}

\begin{frame}
    \frametitle{Training Loss and Accuracy for AlexNet}
    \begin{center}
        \includegraphics[width=0.65\textwidth]{alex_loss_acc.png}
    \end{center}

    \small{
    \begin{cbox}
        \begin{itemize}
            \item Final training loss: $1.2\cdot 10^{-3}$
            \item Final training accuracy: $99.9\%$
        \end{itemize}
    \end{cbox}
    }
\end{frame}

\begin{frame}
    \frametitle{Confidence and Test Accuracy for AlexNet}
    \begin{center}
        \includegraphics[width=0.65\textwidth]{ale_conf.png}
    \end{center}

    \small{
    \begin{cbox}
        \begin{itemize}
            \item Final training confidence: $99.9\%$
            \item Final test confidence: $96.5\%$
            \item \red{Final test accuracy: $90\%$}
        \end{itemize}
    \end{cbox}
    }
\end{frame}

\begin{frame}
    \frametitle{Training Loss and Accuracy for VGG16}
    \begin{center}
        \includegraphics[width=0.65\textwidth]{vgg.png}
    \end{center}

    \small{
    \begin{cbox}
        \begin{itemize}
            \item Final training loss: $8.9\cdot 10^{-6}$
            \item Final training accuracy: $99.9\%$
        \end{itemize}
    \end{cbox}
    }
\end{frame}

\begin{frame}
    \frametitle{Confidence and Test Accuracy for VGG16}
    \begin{center}
        \includegraphics[width=0.65\textwidth]{conf_vgg.png}
    \end{center}

    \small{
    \begin{cbox}
        \begin{itemize}
            \item Final training confidence: $100\%$
            \item Final test confidence: $98\%$
            \item \red{Final test accuracy: $95\%$}
        \end{itemize}
    \end{cbox}
    }
\end{frame}

\begin{frame}
    \frametitle{Training Performance Comparison}
    \centering
    \begin{tabular}{|c|c|c|c|}
        \hline
        \textbf{Model} & \textbf{Loss} & \textbf{Accuracy} & \textbf{Confidence} \\
        \hline
        CustomCNN & $1.4 \cdot 10^{-3}$ & 0.99 & 100\% \\
        AlexNet & $1.2 \cdot 10^{-3}$ & 0.99 & 99.9\% \\
        VGG16 & $8.9 \cdot 10^{-6}$ & 0.99 & 100\% \\
        VIT & 0.27 & 0.90 & 96.1\% \\
        \hline
    \end{tabular}\\
    \begin{cbox}
        Note that these are the values reached during the last epoch.
    \end{cbox}
\end{frame}

\begin{frame}
    \frametitle{Focus on Accuracy}
    \begin{center}
        \includegraphics[width=1\textwidth]{accuracy_compared.png}
    \end{center}
\end{frame}

\begin{frame}
    \frametitle{Test Performance Comparison}
    \centering
    \begin{tabular}{|c|c|c|}
        \hline
        \textbf{Model} & \textbf{Accuracy} & \textbf{Confidence} \\
        \hline
        CustomCNN & 0.99 & 100\% \\
        AlexNet & 0.90 & 96.5\% \\
        VGG16 & 0.95 & 98.0\% \\
        VIT & 0.88 & 93.3\% \\
        \hline
    \end{tabular}\\

\end{frame}

\begin{frame}
    \frametitle{Visualizing the first layer filters, CustomCNN}
    \begin{center}
        \includegraphics[width=0.7\textwidth]{cnn_conv.png}
    \end{center}
\end{frame}

\begin{frame}
    \frametitle{Visualizing the first layer filters, AlexNet}
    \begin{center}
        \includegraphics[width=0.7\textwidth]{alex_conv.png}
    \end{center}
\end{frame}

\begin{frame}
    \frametitle{Visualizing the first layer filters, VGG16}
    \begin{center}
        \includegraphics[width=0.7\textwidth]{vgg_conv.png}
    \end{center}
\end{frame}

\end{document}<|MERGE_RESOLUTION|>--- conflicted
+++ resolved
@@ -132,10 +132,6 @@
         \end{tikzpicture}
 
         Number of parameters: $4589316$\\
-<<<<<<< HEAD
-        % Dropout rate: $0.4$
-=======
->>>>>>> 44ee855a
     
 \end{frame}
 
